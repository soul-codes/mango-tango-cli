--- conflicted
+++ resolved
@@ -36,18 +36,11 @@
 
   with context.nest(draw_box("4. Import", padding_lines=0)):
     print("Please wait as the dataset is imported...")
-<<<<<<< HEAD
-    with tempfile.NamedTemporaryFile() as temp_file:
+    with tempfile.NamedTemporaryFile(delete=False) as temp_file:
       importer.import_as_parquet(temp_file.name)
-      project = storage.init_project(
-        display_name=project_name, input_temp_file=temp_file.name)
-=======
-    with tempfile.NamedTemporaryFile(delete=False) as temp_file:
-      importer.import_data(selected_file, temp_file.name, preload)
 
     project = storage.init_project(
       display_name=project_name, input_temp_file=temp_file.name)
->>>>>>> 2bbed274
 
     print("Dataset successfully imported!")
     wait_for_key(True)
